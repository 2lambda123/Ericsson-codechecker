--- conflicted
+++ resolved
@@ -247,11 +247,7 @@
                 enabled_checkers[analyzer].append(check)
 
         version = analyzer_types.supported_analyzers[analyzer] \
-<<<<<<< HEAD
-            .get_binary_version(context.get_analyzer_env(analyzer))
-=======
             .get_binary_version()
->>>>>>> 9595370a
         metadata_info['analyzer_statistics']['version'] = version
 
         metadata_tool['analyzers'][analyzer] = metadata_info
