# -------------------------------------------------------------------------
#
#  Part of the CodeChecker project, under the Apache License v2.0 with
#  LLVM Exceptions. See LICENSE for license information.
#  SPDX-License-Identifier: Apache-2.0 WITH LLVM-exception
#
# -------------------------------------------------------------------------
"""Parse the 'clang --version' command output."""

import os
import re
import shutil
import subprocess

from codechecker_analyzer import analyzer_context


class ClangVersionInfo:
    """ClangVersionInfo holds the version information of the used Clang."""

    def __init__(self,
                 major_version=None,
                 minor_version=None,
                 patch_version=None,
                 installed_dir=None,
                 vendor=None):

        self.major_version = int(major_version)
        self.minor_version = int(minor_version)
        self.patch_version = int(patch_version)
        self.installed_dir = str(installed_dir)
        self.vendor = str(vendor)


class ClangVersionInfoParser:
    """
    ClangVersionInfoParser is responsible for creating ClangVersionInfo
    instances from the version output of Clang.
    """

    def __init__(self, analyzer_binary='clang'):
        self.analyzer_binary = analyzer_binary
        self.clang_version_pattern = (
            r"(?P<vendor>clang|Apple LLVM) version (?P<major_version>[0-9]+)"
            r"\.(?P<minor_version>[0-9]+)\.(?P<patch_version>[0-9]+)")

        self.clang_installed_dir_pattern =\
            r"InstalledDir: (?P<installed_dir>[^\s]*)"

    def parse(self, version_string):
        """Try to parse the version string using the predefined patterns."""
        version_match = re.search(self.clang_version_pattern, version_string)
        if not version_match:
            return None

        installed_dir_match = re.search(
            self.clang_installed_dir_pattern, version_string)

        if installed_dir_match:
            installed_dir = installed_dir_match.group('installed_dir')
        else:
            installed_dir = os.path.dirname(shutil.which(self.analyzer_binary))

        return ClangVersionInfo(
            version_match.group('major_version'),
            version_match.group('minor_version'),
            version_match.group('patch_version'),
            installed_dir,
            version_match.group('vendor'))


def get(clang_binary):
    """Get and parse the version information from given clang binary

    Should return False for getting the version
    information not from a clang compiler.
    """
    compiler_version = subprocess.check_output(
        [clang_binary, '--version'],
<<<<<<< HEAD
        env=analyzer_context.get_context().get_analyzer_env("clangsa"),
=======
        env=analyzer_context.get_context().get_env_for_bin(clang_binary),
>>>>>>> 9595370a
        encoding="utf-8",
        errors="ignore")
    version_parser = ClangVersionInfoParser(clang_binary)
    version_info = version_parser.parse(compiler_version)
    return version_info<|MERGE_RESOLUTION|>--- conflicted
+++ resolved
@@ -77,11 +77,7 @@
     """
     compiler_version = subprocess.check_output(
         [clang_binary, '--version'],
-<<<<<<< HEAD
-        env=analyzer_context.get_context().get_analyzer_env("clangsa"),
-=======
         env=analyzer_context.get_context().get_env_for_bin(clang_binary),
->>>>>>> 9595370a
         encoding="utf-8",
         errors="ignore")
     version_parser = ClangVersionInfoParser(clang_binary)
